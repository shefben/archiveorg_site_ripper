--- conflicted
+++ resolved
@@ -121,14 +121,8 @@
             if path.startswith(p):
                 path = path[len(p):]
                 changed = True
-<<<<<<< HEAD
     path = path.lstrip('/\\')
     return path.replace('\\', '/')
-=======
-    return path.lstrip('/')
->>>>>>> eb14d3a6
-
-
 
 
 def load_downloaded(output_dir: str):
