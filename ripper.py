import argparse
import os
import re
import json
import time
import threading
import requests
import concurrent.futures
from bs4 import BeautifulSoup, Comment
from urllib.parse import urlparse, urljoin
import hashlib
from typing import Optional


def log(msg: str):
    """Print a message to stdout immediately."""
    print(msg, flush=True)


ARCHIVE_PREFIX = 'https://web.archive.org/web/'

# Connection and retry tuning
CONNECTION_POOL_SIZE = 3
MAX_RETRIES = 3
RETRY_DELAY = 2
RATE_LIMIT = 1
MAX_CONCURRENCY = 3

# Configure shared HTTP session with a connection pool
session = requests.Session()
adapter = requests.adapters.HTTPAdapter(
    pool_connections=CONNECTION_POOL_SIZE,
    pool_maxsize=CONNECTION_POOL_SIZE,
)
session.mount('http://', adapter)
session.mount('https://', adapter)
session.headers.update({'User-Agent': 'ArchiveRipper/1.0'})

# File types that are likely textual and can be cleaned of Wayback comments
TEXT_EXTS = {'.css', '.js', '.html', '.htm', '.svg', '.json', '.xml', '.txt'}

# Regex patterns to extract asset URLs from CSS and JavaScript files
CSS_URL_RE = re.compile(r"url\(([^)]+)\)")
CSS_IMPORT_RE = re.compile(r"@import\s+(?:url\()?['\"]([^'\"]+)['\"]\)?")
# Common asset extensions that might be referenced from JavaScript
JS_URL_RE = re.compile(
    r"['\"]([^'\"]+\.(?:css|js|png|jpe?g|gif|svg|webp|mp4|mp3|webm|woff2?|woff|ttf|eot|otf|json|xml))['\"]"
)

# Tags that contain asset URLs we want to download locally
SRC_ASSET_TAGS = {
    'img', 'script', 'iframe', 'embed', 'source', 'audio',
    'video', 'track', 'object'
}
HREF_ASSET_TAGS = {'link'}


def parse_archive_url(url: str):
    match = re.match(r'^https?://web\.archive\.org/web/(\d+)[^/]*/(.*)$', url)
    if not match:
        raise ValueError('URL is not a direct archive.org snapshot')
    timestamp, rest = match.groups()
    idx = rest.rfind('http')
    if idx == -1:
        raise ValueError('URL is not a direct archive.org snapshot')
    original = rest[idx:]
    return timestamp, original


def strip_archive_comments(text: str) -> str:
    pattern_js = re.compile(r'/\*.*?(?:wayback|archive).*?\*/\s*$', re.DOTALL | re.IGNORECASE)
    pattern_html = re.compile(r'<!--.*?(?:wayback|archive).*?-->\s*$', re.DOTALL | re.IGNORECASE)
    text = pattern_js.sub('', text)
    text = pattern_html.sub('', text)
    return text


def save_file(content: bytes, path: str):
    os.makedirs(os.path.dirname(path), exist_ok=True)
    with open(path, 'wb') as f:
        f.write(content)
    log(f"Saved {path}")


def fetch_url(url: str) -> bytes:
    for attempt in range(1, MAX_RETRIES + 1):
        try:
            log(f"Downloading {url}")
            resp = session.get(url)
            resp.raise_for_status()
            time.sleep(RATE_LIMIT)
            return resp.content
        except Exception:
            if attempt == MAX_RETRIES:
                raise
            time.sleep(RETRY_DELAY)


def compute_local_path(output_dir: str, original_url: str, add_ext: bool = False) -> str:
    parsed = urlparse(original_url)
    path = parsed.path
    if path.endswith('/'):
        path += 'index.html'
    local = os.path.join(output_dir, parsed.netloc, path.lstrip('/'))
    if parsed.query:
        h = hashlib.md5(parsed.query.encode()).hexdigest()[:8]
        base, ext = os.path.splitext(local)
        local = base + '_' + h + ext
    if add_ext:
        local = local + '.html'
    return local




def load_downloaded(output_dir: str):
    path = os.path.join(output_dir, '.downloaded.txt')
    if not os.path.exists(path):
        return set()
    with open(path, 'r', encoding='utf-8') as f:
        return set(line.strip() for line in f if line.strip())


def mark_downloaded(output_dir: str, url: str, lock: threading.Lock, downloaded: set):
    path = os.path.join(output_dir, '.downloaded.txt')
    with lock:
        if url in downloaded:
            return
        downloaded.add(url)
        with open(path, 'a', encoding='utf-8') as f:
            f.write(url + '\n')


def make_archive_url(timestamp: str, original_url: str, raw: bool = False) -> str:
    suffix = 'id_/' if raw else ''
    return f"{ARCHIVE_PREFIX}{timestamp}{suffix}{original_url}"


def find_nearest_snapshot(original_url: str, timestamp: str) -> Optional[str]:
    """Query the CDX API for the closest snapshot of the given URL."""
    cdx = (
        "https://web.archive.org/cdx/search/cdx?"\
        f"url={original_url}&output=json&limit=1"\
        f"&closest={timestamp}&filter=statuscode:200&fl=timestamp"
    )
    try:
        resp = session.get(cdx)
        resp.raise_for_status()
        data = resp.json()
        if len(data) > 1 and len(data[1]) > 0:
            return str(data[1][0])
    except Exception as e:
        log(f"CDX lookup failed for {original_url}: {e}")
    return None


def rewrite_css(
    text: str,
    base_url: str,
    asset_dir: str,
    output_dir: str,
    timestamp: str,
    downloaded: set,
    lock: threading.Lock,
) -> str:
    def repl_url(match):
        url = match.group(1).strip().strip("'\"")
        if url.startswith('data:'):
            return match.group(0)
        if url.startswith('/web/'):
            archive_base = make_archive_url(timestamp, base_url)
            abs_url = urljoin(archive_base, url)
        else:
            abs_url = urljoin(base_url, url)
        if 'web.archive.org' in abs_url:
            try:
                _, abs_url = parse_archive_url(abs_url)
            except ValueError:
                return match.group(0)
        if urlparse(abs_url).netloc == 'web-static.archive.org':
            return match.group(0)
        rel = process_asset(
            abs_url,
            asset_dir,
            output_dir,
            timestamp,
            downloaded,
            lock,
        )
        return f"url('{rel}')"

    def repl_import(match):
        url = match.group(1).strip().strip("'\"")
        if url.startswith('data:'):
            return match.group(0)
        if url.startswith('/web/'):
            archive_base = make_archive_url(timestamp, base_url)
            abs_url = urljoin(archive_base, url)
        else:
            abs_url = urljoin(base_url, url)
        if 'web.archive.org' in abs_url:
            try:
                _, abs_url = parse_archive_url(abs_url)
            except ValueError:
                return match.group(0)
        if urlparse(abs_url).netloc == 'web-static.archive.org':
            return match.group(0)
        rel = process_asset(
            abs_url,
            asset_dir,
            output_dir,
            timestamp,
            downloaded,
            lock,
        )
        return f"@import url('{rel}')"

    text = CSS_URL_RE.sub(repl_url, text)
    text = CSS_IMPORT_RE.sub(repl_import, text)
    return text


def rewrite_js(
    text: str,
    base_url: str,
    asset_dir: str,
    output_dir: str,
    timestamp: str,
    downloaded: set,
    lock: threading.Lock,
) -> str:
    def repl(match):
        url = match.group(1)
        if url.startswith('data:'):
            return match.group(0)
        if url.startswith('/web/'):
            archive_base = make_archive_url(timestamp, base_url)
            abs_url = urljoin(archive_base, url)
        else:
            abs_url = urljoin(base_url, url)
        if 'web.archive.org' in abs_url:
            try:
                _, abs_url = parse_archive_url(abs_url)
            except ValueError:
                return match.group(0)
        if urlparse(abs_url).netloc == 'web-static.archive.org':
            return match.group(0)
        rel = process_asset(
            abs_url,
            asset_dir,
            output_dir,
            timestamp,
            downloaded,
            lock,
        )
        quote = match.group(0)[0]
        return f"{quote}{rel}{quote}"

    return JS_URL_RE.sub(repl, text)


def process_asset(
    asset_url: str,
    page_dir: str,
    output_dir: str,
    asset_timestamp: str,
    downloaded: set,
    lock: threading.Lock,
) -> str:
    original = asset_url
    local_path = compute_local_path(output_dir, original)
    if original in downloaded or os.path.exists(local_path):
        return os.path.relpath(local_path, page_dir)

    log(f"Fetching asset {asset_url}")

    ext = os.path.splitext(urlparse(original).path)[1].lower()
    raw = ext in {'.css', '.js', '.html', '.htm'} or not ext
    archive_url = make_archive_url(asset_timestamp, original, raw=raw)
    try:
        data = fetch_url(archive_url)
    except Exception as e:
        log(f"Failed to fetch {archive_url}: {e}")
        nearest = find_nearest_snapshot(original, asset_timestamp)
        if nearest and nearest != asset_timestamp:
            log(f"Retrying {original} with snapshot {nearest}")
            archive_url = make_archive_url(nearest, original, raw=raw)
            try:
                data = fetch_url(archive_url)
            except Exception as e2:
                log(f"Failed alternate snapshot for {asset_url}: {e2}")
                return asset_url
        else:
            return asset_url

    ext = os.path.splitext(urlparse(original).path)[1].lower()
    if ext in TEXT_EXTS:
        text = data.decode('utf-8', 'ignore')
        text = strip_archive_comments(text)
        asset_dir = os.path.dirname(local_path)
        if ext == '.css':
            text = rewrite_css(
                text,
                original,
                asset_dir,
                output_dir,
                asset_timestamp,
                downloaded,
                lock,
            )
        elif ext == '.js':
            text = rewrite_js(
                text,
                original,
                asset_dir,
                output_dir,
                asset_timestamp,
                downloaded,
                lock,
            )
        data = text.encode('utf-8')

    for attempt in range(1, MAX_RETRIES + 1):
        save_file(data, local_path)
        expected = hashlib.md5(data).hexdigest()
        with open(local_path, 'rb') as f:
            actual = hashlib.md5(f.read()).hexdigest()
        if expected == actual:
            break
        if attempt == MAX_RETRIES:
            log(f"Hash mismatch for {archive_url}, giving up")
            break
        log(f"Hash mismatch for {archive_url}, retrying")
        time.sleep(RETRY_DELAY)
        try:
            data = fetch_url(archive_url)
        except Exception:
            break

    mark_downloaded(output_dir, original, lock, downloaded)
    return os.path.relpath(local_path, page_dir)


def process_html(
    html: str,
    original_url: str,
    timestamp: str,
    output_dir: str,
    concurrency: int,
    downloaded: set,
    lock: threading.Lock,
) -> str:
    soup = BeautifulSoup(html, 'html.parser')
    # remove wayback toolbar
    wb = soup.find(id='wm-ipp')
    if wb:
        wb.decompose()
    for s in soup.find_all('script'):
        src = s.get('src', '')
        text = s.string or ''
        full_src = urljoin(original_url, src)
        try:
            if 'web.archive.org' in full_src:
                _, full_src = parse_archive_url(full_src)
        except ValueError:
            pass
        if urlparse(full_src).netloc == 'web-static.archive.org':
            s.decompose()
            continue
        if (
            'archive.org' in src
            or 'wayback' in src
            or 'wayback' in text.lower()
            or 'archive' in text.lower()
        ):
            s.decompose()
    for l in soup.find_all('link', href=True):
        href = l['href']
        abs_href = urljoin(original_url, href)
        try:
            if 'web.archive.org' in abs_href:
                _, abs_href = parse_archive_url(abs_href)
        except ValueError:
            continue
        if urlparse(abs_href).netloc == 'web-static.archive.org':
            l.decompose()
    for c in soup.find_all(string=lambda t: isinstance(t, Comment)):
        if 'archive' in c.lower() or 'wayback' in c.lower():
            c.extract()

    page_local = compute_local_path(output_dir, original_url, add_ext=True)
    page_dir = os.path.dirname(page_local)
    page_archive_url = make_archive_url(timestamp, original_url)

    def prepare_asset(tag, attr, collection):
        url = tag.get(attr)
        if not url or url.startswith('data:'):
            return
        abs_url = urljoin(original_url, url)
        ts = timestamp
        if 'web.archive.org' in abs_url:
            try:
                ts, abs_url = parse_archive_url(abs_url)
            except ValueError:
                tag.decompose()
                return
        if urlparse(abs_url).netloc == 'web-static.archive.org':
            tag.decompose()
            return
        if abs_url.startswith('http'):
            collection.append((tag, attr, abs_url, ts))

    def rewrite_link(tag, attr):
        val = tag.get(attr)
        if not val or val.startswith('data:'):
            return
<<<<<<< HEAD
        abs_val = urljoin(original_url, val)
        if 'web.archive.org' in abs_val:
            try:
                _, abs_val = parse_archive_url(abs_val)
            except ValueError:
                tag[attr] = abs_val
                return
        parsed_abs = urlparse(abs_val)
=======
        abs_archive = urljoin(page_archive_url, url)
        if 'web.archive.org' in abs_archive:
            try:
                _, abs_url = parse_archive_url(abs_archive)
            except ValueError:
                tag[attr] = abs_archive
                return
        parsed_abs = urlparse(abs_url)
>>>>>>> f2f609aa
        parsed_base = urlparse(original_url)
        if parsed_abs.netloc == parsed_base.netloc:
            new_url = parsed_abs.path.lstrip('/')
            if parsed_abs.query:
                new_url += '?' + parsed_abs.query
            if parsed_abs.fragment:
                new_url += '#' + parsed_abs.fragment
            tag[attr] = new_url
        else:
<<<<<<< HEAD
            tag[attr] = abs_val
=======
            tag[attr] = abs_url
>>>>>>> f2f609aa

    assets = []
    for t in soup.find_all(src=True):
        if t.name in SRC_ASSET_TAGS:
            prepare_asset(t, 'src', assets)
    for t in soup.find_all(href=True):
        if t.name in HREF_ASSET_TAGS:
            prepare_asset(t, 'href', assets)
        elif t.name == 'a':
            rewrite_link(t, 'href')

    if assets:
        with concurrent.futures.ThreadPoolExecutor(max_workers=concurrency) as ex:
            mapping = {
                ex.submit(
                    process_asset,
                    url,
                    page_dir,
                    output_dir,
                    ts,
                    downloaded,
                    lock,
                ): (tag, attr)
                for tag, attr, url, ts in assets
            }
            for fut in concurrent.futures.as_completed(mapping):
                tag, attr = mapping[fut]
                try:
                    tag[attr] = fut.result()
                except Exception:
                    tag.decompose()
    for t in soup.find_all(attrs={'srcset': True}):
        srcset = []
        for part in t['srcset'].split(','):
            url_part = part.strip().split(' ')
            abs_url = urljoin(original_url, url_part[0])
            ts = timestamp
            if 'web.archive.org' in abs_url:
                try:
                    ts, abs_url = parse_archive_url(abs_url)
                except ValueError:
                    t.decompose()
                    srcset = []
                    break
            if urlparse(abs_url).netloc == 'web-static.archive.org':
                t.decompose()
                srcset = []
                break
            rel = process_asset(
                abs_url,
                page_dir,
                output_dir,
                ts,
                downloaded,
                lock,
            )
            url_part[0] = rel
            srcset.append(' '.join(url_part))
        if srcset:
            t['srcset'] = ', '.join(srcset)

    html = str(soup)
    html = strip_archive_comments(html)
    save_file(html.encode('utf-8'), page_local)
    return page_local


def download_page(archive_url: str, output_dir: str, concurrency: int):
    timestamp, original_url = parse_archive_url(archive_url)
    downloaded = load_downloaded(output_dir)
    lock = threading.Lock()
    log(f"Fetching {original_url} from {archive_url}")

    html_url = make_archive_url(timestamp, original_url, raw=True)
    html_bytes = fetch_url(html_url)
    html = html_bytes.decode('utf-8', 'ignore')
    local_page = process_html(
        html,
        original_url,
        timestamp,
        output_dir,
        concurrency,
        downloaded,
        lock,
    )
    log(f"Page saved to {local_page}")
    return local_page


def main():
    parser = argparse.ArgumentParser(description='Archive.org site ripper')
    parser.add_argument('url', help='Direct archive.org URL')
    parser.add_argument('-o', '--output', default='output', help='Output directory')
    parser.add_argument('-c', '--concurrency', type=int, default=1, help='Number of parallel downloads (max 3)')
    parser.add_argument('--reset', action='store_true', help='Clear downloaded log before running')
    args = parser.parse_args()
    if args.reset:
        path = os.path.join(args.output, '.downloaded.txt')
        if os.path.exists(path):
            os.remove(path)
    conc = min(args.concurrency, MAX_CONCURRENCY)
    page = download_page(args.url, args.output, conc)
    log(f'Saved page to {page}')


if __name__ == '__main__':
    main()<|MERGE_RESOLUTION|>--- conflicted
+++ resolved
@@ -414,7 +414,6 @@
         val = tag.get(attr)
         if not val or val.startswith('data:'):
             return
-<<<<<<< HEAD
         abs_val = urljoin(original_url, val)
         if 'web.archive.org' in abs_val:
             try:
@@ -423,16 +422,6 @@
                 tag[attr] = abs_val
                 return
         parsed_abs = urlparse(abs_val)
-=======
-        abs_archive = urljoin(page_archive_url, url)
-        if 'web.archive.org' in abs_archive:
-            try:
-                _, abs_url = parse_archive_url(abs_archive)
-            except ValueError:
-                tag[attr] = abs_archive
-                return
-        parsed_abs = urlparse(abs_url)
->>>>>>> f2f609aa
         parsed_base = urlparse(original_url)
         if parsed_abs.netloc == parsed_base.netloc:
             new_url = parsed_abs.path.lstrip('/')
@@ -442,11 +431,7 @@
                 new_url += '#' + parsed_abs.fragment
             tag[attr] = new_url
         else:
-<<<<<<< HEAD
             tag[attr] = abs_val
-=======
-            tag[attr] = abs_url
->>>>>>> f2f609aa
 
     assets = []
     for t in soup.find_all(src=True):
