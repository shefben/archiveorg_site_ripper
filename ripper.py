--- conflicted
+++ resolved
@@ -258,111 +258,6 @@
     return JS_URL_RE.sub(repl, text)
 
 
-def rewrite_css(
-    text: str,
-    base_url: str,
-    asset_dir: str,
-    output_dir: str,
-    timestamp: str,
-    downloaded: set,
-    lock: threading.Lock,
-) -> str:
-    def repl_url(match):
-        url = match.group(1).strip().strip("'\"")
-        if url.startswith('data:'):
-            return match.group(0)
-        if url.startswith('/web/'):
-            archive_base = make_archive_url(timestamp, base_url)
-            abs_url = urljoin(archive_base, url)
-        else:
-            abs_url = urljoin(base_url, url)
-        if 'web.archive.org' in abs_url:
-            try:
-                _, abs_url = parse_archive_url(abs_url)
-            except ValueError:
-                return match.group(0)
-        if urlparse(abs_url).netloc == 'web-static.archive.org':
-            return match.group(0)
-        rel = process_asset(
-            abs_url,
-            asset_dir,
-            output_dir,
-            timestamp,
-            downloaded,
-            lock,
-        )
-        return f"url('{rel}')"
-
-    def repl_import(match):
-        url = match.group(1).strip().strip("'\"")
-        if url.startswith('data:'):
-            return match.group(0)
-        if url.startswith('/web/'):
-            archive_base = make_archive_url(timestamp, base_url)
-            abs_url = urljoin(archive_base, url)
-        else:
-            abs_url = urljoin(base_url, url)
-        if 'web.archive.org' in abs_url:
-            try:
-                _, abs_url = parse_archive_url(abs_url)
-            except ValueError:
-                return match.group(0)
-        if urlparse(abs_url).netloc == 'web-static.archive.org':
-            return match.group(0)
-        rel = process_asset(
-            abs_url,
-            asset_dir,
-            output_dir,
-            timestamp,
-            downloaded,
-            lock,
-        )
-        return f"@import url('{rel}')"
-
-    text = CSS_URL_RE.sub(repl_url, text)
-    text = CSS_IMPORT_RE.sub(repl_import, text)
-    return text
-
-
-def rewrite_js(
-    text: str,
-    base_url: str,
-    asset_dir: str,
-    output_dir: str,
-    timestamp: str,
-    downloaded: set,
-    lock: threading.Lock,
-) -> str:
-    def repl(match):
-        url = match.group(1)
-        if url.startswith('data:'):
-            return match.group(0)
-        if url.startswith('/web/'):
-            archive_base = make_archive_url(timestamp, base_url)
-            abs_url = urljoin(archive_base, url)
-        else:
-            abs_url = urljoin(base_url, url)
-        if 'web.archive.org' in abs_url:
-            try:
-                _, abs_url = parse_archive_url(abs_url)
-            except ValueError:
-                return match.group(0)
-        if urlparse(abs_url).netloc == 'web-static.archive.org':
-            return match.group(0)
-        rel = process_asset(
-            abs_url,
-            asset_dir,
-            output_dir,
-            timestamp,
-            downloaded,
-            lock,
-        )
-        quote = match.group(0)[0]
-        return f"{quote}{rel}{quote}"
-
-    return JS_URL_RE.sub(repl, text)
-
-
 def process_asset(
     asset_url: str,
     page_dir: str,
@@ -378,42 +273,6 @@
 
     log(f"Fetching asset {asset_url}")
 
-<<<<<<< HEAD
-    archive_url = make_archive_url(asset_timestamp, original)
-    try:
-        data = fetch_url(archive_url)
-        ext = os.path.splitext(urlparse(original).path)[1].lower()
-        if ext in TEXT_EXTS:
-            text = data.decode('utf-8', 'ignore')
-            text = strip_archive_comments(text)
-            asset_dir = os.path.dirname(local_path)
-            if ext == '.css':
-                text = rewrite_css(
-                    text,
-                    original,
-                    asset_dir,
-                    output_dir,
-                    asset_timestamp,
-                    downloaded,
-                    lock,
-                )
-            elif ext == '.js':
-                text = rewrite_js(
-                    text,
-                    original,
-                    asset_dir,
-                    output_dir,
-                    asset_timestamp,
-                    downloaded,
-                    lock,
-                )
-            data = text.encode('utf-8')
-        save_file(data, local_path)
-        mark_downloaded(output_dir, original, lock, downloaded)
-    except Exception as e:
-        log(f"Failed to download {asset_url}: {e}")
-        return asset_url
-=======
     ext = os.path.splitext(urlparse(original).path)[1].lower()
     raw = ext in {'.css', '.js', '.html', '.htm'} or not ext
     archive_url = make_archive_url(asset_timestamp, original, raw=raw)
@@ -478,7 +337,6 @@
             break
 
     mark_downloaded(output_dir, original, lock, downloaded)
->>>>>>> 28a70aaf
     return os.path.relpath(local_path, page_dir)
 
 
