--- conflicted
+++ resolved
@@ -134,7 +134,6 @@
                 changed = True
     path = path.lstrip('/\\')
     return path.replace('\\', '/')
-<<<<<<< HEAD
 
 
 def detect_file_type(text: str, ext: str) -> Optional[str]:
@@ -156,8 +155,6 @@
     return None
 
 
-=======
->>>>>>> ee7d8d08
 
 
 def load_downloaded(output_dir: str):
@@ -1344,7 +1341,6 @@
 ) -> str:
     original = asset_url
     local_path = compute_local_path(output_dir, original)
-<<<<<<< HEAD
     html_path = compute_local_path(output_dir, original, add_ext=True)
     if original in downloaded:
         final = html_path if os.path.exists(html_path) else local_path
@@ -1354,9 +1350,6 @@
         return clean_rel_path(os.path.relpath(html_path, page_dir))
     if os.path.exists(local_path):
         mark_downloaded(output_dir, original, lock, downloaded)
-=======
-    if original in downloaded or os.path.exists(local_path):
->>>>>>> ee7d8d08
         return clean_rel_path(os.path.relpath(local_path, page_dir))
 
     log(f"Fetching asset {asset_url}")
@@ -1381,7 +1374,6 @@
             return asset_url
 
     ext = os.path.splitext(urlparse(original).path)[1].lower()
-<<<<<<< HEAD
     is_text = ext in TEXT_EXTS or b'\0' not in data
     if is_text:
         text = data.decode('utf-8', 'ignore')
@@ -1401,13 +1393,6 @@
             return clean_rel_path(os.path.relpath(local_html, page_dir))
         asset_dir = os.path.dirname(local_path)
         if ftype == 'css':
-=======
-    if ext in TEXT_EXTS:
-        text = data.decode('utf-8', 'ignore')
-        text = strip_archive_comments(text)
-        asset_dir = os.path.dirname(local_path)
-        if ext == '.css':
->>>>>>> ee7d8d08
             text = rewrite_css(
                 text,
                 original,
@@ -1416,14 +1401,9 @@
                 asset_timestamp,
                 downloaded,
                 lock,
-<<<<<<< HEAD
                 concurrency,
             )
         elif ftype == 'js':
-=======
-            )
-        elif ext == '.js':
->>>>>>> ee7d8d08
             text = rewrite_js(
                 text,
                 original,
@@ -1432,10 +1412,7 @@
                 asset_timestamp,
                 downloaded,
                 lock,
-<<<<<<< HEAD
                 concurrency,
-=======
->>>>>>> ee7d8d08
             )
         data = text.encode('utf-8')
 
@@ -1619,10 +1596,7 @@
                     ts,
                     downloaded,
                     lock,
-<<<<<<< HEAD
                     concurrency,
-=======
->>>>>>> ee7d8d08
                 )
             )
             url_part[0] = rel
