--- conflicted
+++ resolved
@@ -1018,14 +1018,10 @@
         url = tag.get(attr)
         if not url or url.startswith('data:'):
             return
-<<<<<<< HEAD
         if url.startswith('/web/'):
             abs_url = 'https://web.archive.org' + url
         else:
             abs_url = urljoin(original_url, url)
-=======
-        abs_url = urljoin(original_url, url)
->>>>>>> 21cacf22
         ts = timestamp
         if 'web.archive.org' in abs_url:
             try:
@@ -1043,14 +1039,10 @@
         val = tag.get(attr)
         if not val or val.startswith('data:'):
             return
-<<<<<<< HEAD
         if val.startswith('/web/'):
             abs_val = 'https://web.archive.org' + val
         else:
             abs_val = urljoin(original_url, val)
-=======
-        abs_val = urljoin(original_url, val)
->>>>>>> 21cacf22
         if 'web.archive.org' in abs_val:
             try:
                 _, abs_val = parse_archive_url(abs_val)
@@ -1105,14 +1097,10 @@
         srcset = []
         for part in t['srcset'].split(','):
             url_part = part.strip().split(' ')
-<<<<<<< HEAD
             if url_part[0].startswith('/web/'):
                 abs_url = 'https://web.archive.org' + url_part[0]
             else:
                 abs_url = urljoin(original_url, url_part[0])
-=======
-            abs_url = urljoin(original_url, url_part[0])
->>>>>>> 21cacf22
             ts = timestamp
             if 'web.archive.org' in abs_url:
                 try:
