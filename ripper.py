import argparse
import os
import re
import json
import time
import threading
import requests
import concurrent.futures
from bs4 import BeautifulSoup, Comment
from urllib.parse import urlparse, urljoin
import hashlib
from typing import Optional


def log(msg: str):
    """Print a message to stdout immediately."""
    print(msg, flush=True)


ARCHIVE_PREFIX = 'https://web.archive.org/web/'

# Connection and retry tuning
CONNECTION_POOL_SIZE = 3
MAX_RETRIES = 3
RETRY_DELAY = 2
RATE_LIMIT = 1
MAX_CONCURRENCY = 3

# Configure shared HTTP session with a connection pool
session = requests.Session()
adapter = requests.adapters.HTTPAdapter(
    pool_connections=CONNECTION_POOL_SIZE,
    pool_maxsize=CONNECTION_POOL_SIZE,
)
session.mount('http://', adapter)
session.mount('https://', adapter)
session.headers.update({'User-Agent': 'ArchiveRipper/1.0'})

# File types that are likely textual and can be cleaned of Wayback comments
TEXT_EXTS = {'.css', '.js', '.html', '.htm', '.svg', '.json', '.xml', '.txt'}

# Regex patterns to extract asset URLs from CSS and JavaScript files
CSS_URL_RE = re.compile(r"url\(([^)]+)\)")
CSS_IMPORT_RE = re.compile(r"@import\s+(?:url\()?['\"]([^'\"]+)['\"]\)?")
# Common asset extensions that might be referenced from JavaScript
JS_URL_RE = re.compile(
    r"['\"]([^'\"]+\.(?:css|js|png|jpe?g|gif|svg|webp|mp4|mp3|webm|woff2?|woff|ttf|eot|otf|json|xml))['\"]"
)

# Tags that contain asset URLs we want to download locally
SRC_ASSET_TAGS = {
    'img', 'script', 'iframe', 'embed', 'source', 'audio',
    'video', 'track', 'object'
}
HREF_ASSET_TAGS = {'link'}


def parse_archive_url(url: str):
    match = re.match(r'^https?://web\.archive\.org/web/(\d+)[^/]*/(.*)$', url)
    if not match:
        raise ValueError('URL is not a direct archive.org snapshot')
    timestamp, rest = match.groups()
    idx = rest.rfind('http')
    if idx == -1:
        raise ValueError('URL is not a direct archive.org snapshot')
    original = rest[idx:]
    return timestamp, original


def strip_archive_comments(text: str) -> str:
    pattern_js = re.compile(r'/\*.*?(?:wayback|archive).*?\*/\s*$', re.DOTALL | re.IGNORECASE)
    pattern_html = re.compile(r'<!--.*?(?:wayback|archive).*?-->\s*$', re.DOTALL | re.IGNORECASE)
    text = pattern_js.sub('', text)
    text = pattern_html.sub('', text)
    return text


def save_file(content: bytes, path: str):
    os.makedirs(os.path.dirname(path), exist_ok=True)
    with open(path, 'wb') as f:
        f.write(content)
    log(f"Saved {path}")


def fetch_url(url: str) -> bytes:
    for attempt in range(1, MAX_RETRIES + 1):
        try:
            log(f"Downloading {url}")
            resp = session.get(url)
            resp.raise_for_status()
            time.sleep(RATE_LIMIT)
            return resp.content
        except Exception:
            if attempt == MAX_RETRIES:
                raise
            time.sleep(RETRY_DELAY)


def compute_local_path(output_dir: str, original_url: str, add_ext: bool = False) -> str:
    parsed = urlparse(original_url)
    path = parsed.path
    if path.endswith('/'):
        path += 'index.html'
    local = os.path.join(output_dir, parsed.netloc, path.lstrip('/'))
    if parsed.query:
        h = hashlib.md5(parsed.query.encode()).hexdigest()[:8]
        base, ext = os.path.splitext(local)
        local = base + '_' + h + ext
    if add_ext:
        local = local + '.html'
    return local




def load_downloaded(output_dir: str):
    path = os.path.join(output_dir, '.downloaded.txt')
    if not os.path.exists(path):
        return set()
    with open(path, 'r', encoding='utf-8') as f:
        return set(line.strip() for line in f if line.strip())


def mark_downloaded(output_dir: str, url: str, lock: threading.Lock, downloaded: set):
    path = os.path.join(output_dir, '.downloaded.txt')
    with lock:
        if url in downloaded:
            return
        downloaded.add(url)
        with open(path, 'a', encoding='utf-8') as f:
            f.write(url + '\n')


def make_archive_url(timestamp: str, original_url: str, raw: bool = False) -> str:
    suffix = 'id_/' if raw else ''
    return f"{ARCHIVE_PREFIX}{timestamp}{suffix}{original_url}"


def find_nearest_snapshot(original_url: str, timestamp: str) -> Optional[str]:
    """Query the CDX API for the closest snapshot of the given URL."""
    cdx = (
        "https://web.archive.org/cdx/search/cdx?"\
        f"url={original_url}&output=json&limit=1"\
        f"&closest={timestamp}&filter=statuscode:200&fl=timestamp"
    )
    try:
        resp = session.get(cdx)
        resp.raise_for_status()
        data = resp.json()
        if len(data) > 1 and len(data[1]) > 0:
            return str(data[1][0])
    except Exception as e:
        log(f"CDX lookup failed for {original_url}: {e}")
    return None


def rewrite_css(
    text: str,
    base_url: str,
    asset_dir: str,
    output_dir: str,
    timestamp: str,
    downloaded: set,
    lock: threading.Lock,
) -> str:
    def repl_url(match):
        url = match.group(1).strip().strip("'\"")
        if url.startswith('data:'):
            return match.group(0)
        if url.startswith('/web/'):
            archive_base = make_archive_url(timestamp, base_url)
            abs_url = urljoin(archive_base, url)
        else:
            abs_url = urljoin(base_url, url)
        if 'web.archive.org' in abs_url:
            try:
                _, abs_url = parse_archive_url(abs_url)
            except ValueError:
                return match.group(0)
        if urlparse(abs_url).netloc == 'web-static.archive.org':
            return match.group(0)
        rel = process_asset(
            abs_url,
            asset_dir,
            output_dir,
            timestamp,
            downloaded,
            lock,
        )
        return f"url('{rel}')"

    def repl_import(match):
        url = match.group(1).strip().strip("'\"")
        if url.startswith('data:'):
            return match.group(0)
        if url.startswith('/web/'):
            archive_base = make_archive_url(timestamp, base_url)
            abs_url = urljoin(archive_base, url)
        else:
            abs_url = urljoin(base_url, url)
        if 'web.archive.org' in abs_url:
            try:
                _, abs_url = parse_archive_url(abs_url)
            except ValueError:
                return match.group(0)
        if urlparse(abs_url).netloc == 'web-static.archive.org':
            return match.group(0)
        rel = process_asset(
            abs_url,
            asset_dir,
            output_dir,
            timestamp,
            downloaded,
            lock,
        )
        return f"@import url('{rel}')"

    text = CSS_URL_RE.sub(repl_url, text)
    text = CSS_IMPORT_RE.sub(repl_import, text)
    return text


def rewrite_js(
    text: str,
    base_url: str,
    asset_dir: str,
    output_dir: str,
    timestamp: str,
    downloaded: set,
    lock: threading.Lock,
) -> str:
    def repl(match):
        url = match.group(1)
        if url.startswith('data:'):
            return match.group(0)
        if url.startswith('/web/'):
            archive_base = make_archive_url(timestamp, base_url)
            abs_url = urljoin(archive_base, url)
        else:
            abs_url = urljoin(base_url, url)
        if 'web.archive.org' in abs_url:
            try:
                _, abs_url = parse_archive_url(abs_url)
            except ValueError:
                return match.group(0)
        if urlparse(abs_url).netloc == 'web-static.archive.org':
            return match.group(0)
        rel = process_asset(
            abs_url,
            asset_dir,
            output_dir,
            timestamp,
            downloaded,
            lock,
        )
        quote = match.group(0)[0]
        return f"{quote}{rel}{quote}"

    return JS_URL_RE.sub(repl, text)


def process_asset(
    asset_url: str,
    page_dir: str,
    output_dir: str,
    asset_timestamp: str,
    downloaded: set,
    lock: threading.Lock,
) -> str:
    original = asset_url
    local_path = compute_local_path(output_dir, original)
    if original in downloaded or os.path.exists(local_path):
        return os.path.relpath(local_path, page_dir)

    log(f"Fetching asset {asset_url}")

    ext = os.path.splitext(urlparse(original).path)[1].lower()
    raw = ext in {'.css', '.js', '.html', '.htm'} or not ext
    archive_url = make_archive_url(asset_timestamp, original, raw=raw)
    try:
        data = fetch_url(archive_url)
    except Exception as e:
        log(f"Failed to fetch {archive_url}: {e}")
        nearest = find_nearest_snapshot(original, asset_timestamp)
        if nearest and nearest != asset_timestamp:
            log(f"Retrying {original} with snapshot {nearest}")
            archive_url = make_archive_url(nearest, original, raw=raw)
            try:
                data = fetch_url(archive_url)
            except Exception as e2:
                log(f"Failed alternate snapshot for {asset_url}: {e2}")
                return asset_url
        else:
            return asset_url

    ext = os.path.splitext(urlparse(original).path)[1].lower()
    if ext in TEXT_EXTS:
        text = data.decode('utf-8', 'ignore')
        text = strip_archive_comments(text)
        asset_dir = os.path.dirname(local_path)
        if ext == '.css':
            text = rewrite_css(
                text,
                original,
                asset_dir,
                output_dir,
                asset_timestamp,
                downloaded,
                lock,
            )
        elif ext == '.js':
            text = rewrite_js(
                text,
                original,
                asset_dir,
                output_dir,
                asset_timestamp,
                downloaded,
                lock,
            )
        data = text.encode('utf-8')

    for attempt in range(1, MAX_RETRIES + 1):
        save_file(data, local_path)
        expected = hashlib.md5(data).hexdigest()
        with open(local_path, 'rb') as f:
            actual = hashlib.md5(f.read()).hexdigest()
        if expected == actual:
            break
        if attempt == MAX_RETRIES:
            log(f"Hash mismatch for {archive_url}, giving up")
            break
        log(f"Hash mismatch for {archive_url}, retrying")
        time.sleep(RETRY_DELAY)
        try:
            data = fetch_url(archive_url)
        except Exception:
            break

    mark_downloaded(output_dir, original, lock, downloaded)
    return os.path.relpath(local_path, page_dir)


def process_html(
    html: str,
    original_url: str,
    timestamp: str,
    output_dir: str,
    concurrency: int,
    downloaded: set,
    lock: threading.Lock,
) -> str:
    soup = BeautifulSoup(html, 'html.parser')
    # remove wayback toolbar
    wb = soup.find(id='wm-ipp')
    if wb:
        wb.decompose()
    for s in soup.find_all('script'):
        src = s.get('src', '')
        text = s.string or ''
        full_src = urljoin(original_url, src)
        try:
            if 'web.archive.org' in full_src:
                _, full_src = parse_archive_url(full_src)
        except ValueError:
            pass
        if urlparse(full_src).netloc == 'web-static.archive.org':
            s.decompose()
            continue
        if (
            'archive.org' in src
            or 'wayback' in src
            or 'wayback' in text.lower()
            or 'archive' in text.lower()
        ):
            s.decompose()
    for l in soup.find_all('link', href=True):
        href = l['href']
        abs_href = urljoin(original_url, href)
        try:
            if 'web.archive.org' in abs_href:
                _, abs_href = parse_archive_url(abs_href)
        except ValueError:
            continue
        if urlparse(abs_href).netloc == 'web-static.archive.org':
            l.decompose()
    for c in soup.find_all(string=lambda t: isinstance(t, Comment)):
        if 'archive' in c.lower() or 'wayback' in c.lower():
            c.extract()

    page_local = compute_local_path(output_dir, original_url, add_ext=True)
    page_dir = os.path.dirname(page_local)
    page_archive_url = make_archive_url(timestamp, original_url)

    def prepare_asset(tag, attr, collection):
        url = tag.get(attr)
        if not url or url.startswith('data:'):
            return
<<<<<<< HEAD
        abs_url = urljoin(original_url, url)
        ts = timestamp
        if 'web.archive.org' in abs_url:
            try:
                ts, abs_url = parse_archive_url(abs_url)
            except ValueError:
                tag.decompose()
                return
=======
        abs_archive = urljoin(page_archive_url, url)
        ts = timestamp
        if 'web.archive.org' in abs_archive:
            try:
                ts, abs_url = parse_archive_url(abs_archive)
            except ValueError:
                tag.decompose()
                return
        else:
            abs_url = urljoin(original_url, url)
>>>>>>> 174ed75f
        if urlparse(abs_url).netloc == 'web-static.archive.org':
            tag.decompose()
            return
        if abs_url.startswith('http'):
            collection.append((tag, attr, abs_url, ts))

    def rewrite_link(tag, attr):
        url = tag.get(attr)
        if not url or url.startswith('data:'):
            return
        abs_archive = urljoin(page_archive_url, url)
        if 'web.archive.org' in abs_archive:
            try:
                _, abs_url = parse_archive_url(abs_archive)
            except ValueError:
                tag[attr] = abs_archive
                return
<<<<<<< HEAD
=======
        else:
            abs_url = urljoin(original_url, url)
>>>>>>> 174ed75f
        parsed_abs = urlparse(abs_url)
        parsed_base = urlparse(original_url)
        if parsed_abs.netloc == parsed_base.netloc:
            new_url = parsed_abs.path.lstrip('/')
            if parsed_abs.query:
                new_url += '?' + parsed_abs.query
            if parsed_abs.fragment:
                new_url += '#' + parsed_abs.fragment
            tag[attr] = new_url
        else:
            tag[attr] = abs_url

    assets = []
    for t in soup.find_all(src=True):
        if t.name in SRC_ASSET_TAGS:
            prepare_asset(t, 'src', assets)
    for t in soup.find_all(href=True):
        if t.name in HREF_ASSET_TAGS:
            prepare_asset(t, 'href', assets)
        elif t.name == 'a':
            rewrite_link(t, 'href')

    if assets:
        with concurrent.futures.ThreadPoolExecutor(max_workers=concurrency) as ex:
            mapping = {
                ex.submit(
                    process_asset,
                    url,
                    page_dir,
                    output_dir,
                    ts,
                    downloaded,
                    lock,
                ): (tag, attr)
                for tag, attr, url, ts in assets
            }
            for fut in concurrent.futures.as_completed(mapping):
                tag, attr = mapping[fut]
                try:
                    tag[attr] = fut.result()
                except Exception:
                    tag.decompose()
    for t in soup.find_all(attrs={'srcset': True}):
        srcset = []
        for part in t['srcset'].split(','):
            url_part = part.strip().split(' ')
<<<<<<< HEAD
            abs_url = urljoin(original_url, url_part[0])
            ts = timestamp
            if 'web.archive.org' in abs_url:
                try:
                    ts, abs_url = parse_archive_url(abs_url)
=======
            abs_archive = urljoin(page_archive_url, url_part[0])
            ts = timestamp
            if 'web.archive.org' in abs_archive:
                try:
                    ts, abs_url = parse_archive_url(abs_archive)
>>>>>>> 174ed75f
                except ValueError:
                    t.decompose()
                    srcset = []
                    break
<<<<<<< HEAD
=======
            else:
                abs_url = urljoin(original_url, url_part[0])
>>>>>>> 174ed75f
            if urlparse(abs_url).netloc == 'web-static.archive.org':
                t.decompose()
                srcset = []
                break
            rel = process_asset(
                abs_url,
                page_dir,
                output_dir,
                ts,
                downloaded,
                lock,
            )
            url_part[0] = rel
            srcset.append(' '.join(url_part))
        if srcset:
            t['srcset'] = ', '.join(srcset)

    html = str(soup)
    html = strip_archive_comments(html)
    save_file(html.encode('utf-8'), page_local)
    return page_local


def download_page(archive_url: str, output_dir: str, concurrency: int):
    timestamp, original_url = parse_archive_url(archive_url)
    downloaded = load_downloaded(output_dir)
    lock = threading.Lock()
    log(f"Fetching {original_url} from {archive_url}")

    html_url = make_archive_url(timestamp, original_url, raw=True)
    html_bytes = fetch_url(html_url)
    html = html_bytes.decode('utf-8', 'ignore')
    local_page = process_html(
        html,
        original_url,
        timestamp,
        output_dir,
        concurrency,
        downloaded,
        lock,
    )
    log(f"Page saved to {local_page}")
    return local_page


def main():
    parser = argparse.ArgumentParser(description='Archive.org site ripper')
    parser.add_argument('url', help='Direct archive.org URL')
    parser.add_argument('-o', '--output', default='output', help='Output directory')
    parser.add_argument('-c', '--concurrency', type=int, default=1, help='Number of parallel downloads (max 3)')
    parser.add_argument('--reset', action='store_true', help='Clear downloaded log before running')
    args = parser.parse_args()
    if args.reset:
        path = os.path.join(args.output, '.downloaded.txt')
        if os.path.exists(path):
            os.remove(path)
    conc = min(args.concurrency, MAX_CONCURRENCY)
    page = download_page(args.url, args.output, conc)
    log(f'Saved page to {page}')


if __name__ == '__main__':
    main()<|MERGE_RESOLUTION|>--- conflicted
+++ resolved
@@ -396,7 +396,6 @@
         url = tag.get(attr)
         if not url or url.startswith('data:'):
             return
-<<<<<<< HEAD
         abs_url = urljoin(original_url, url)
         ts = timestamp
         if 'web.archive.org' in abs_url:
@@ -405,18 +404,6 @@
             except ValueError:
                 tag.decompose()
                 return
-=======
-        abs_archive = urljoin(page_archive_url, url)
-        ts = timestamp
-        if 'web.archive.org' in abs_archive:
-            try:
-                ts, abs_url = parse_archive_url(abs_archive)
-            except ValueError:
-                tag.decompose()
-                return
-        else:
-            abs_url = urljoin(original_url, url)
->>>>>>> 174ed75f
         if urlparse(abs_url).netloc == 'web-static.archive.org':
             tag.decompose()
             return
@@ -434,11 +421,6 @@
             except ValueError:
                 tag[attr] = abs_archive
                 return
-<<<<<<< HEAD
-=======
-        else:
-            abs_url = urljoin(original_url, url)
->>>>>>> 174ed75f
         parsed_abs = urlparse(abs_url)
         parsed_base = urlparse(original_url)
         if parsed_abs.netloc == parsed_base.netloc:
@@ -485,28 +467,15 @@
         srcset = []
         for part in t['srcset'].split(','):
             url_part = part.strip().split(' ')
-<<<<<<< HEAD
             abs_url = urljoin(original_url, url_part[0])
             ts = timestamp
             if 'web.archive.org' in abs_url:
                 try:
                     ts, abs_url = parse_archive_url(abs_url)
-=======
-            abs_archive = urljoin(page_archive_url, url_part[0])
-            ts = timestamp
-            if 'web.archive.org' in abs_archive:
-                try:
-                    ts, abs_url = parse_archive_url(abs_archive)
->>>>>>> 174ed75f
                 except ValueError:
                     t.decompose()
                     srcset = []
                     break
-<<<<<<< HEAD
-=======
-            else:
-                abs_url = urljoin(original_url, url_part[0])
->>>>>>> 174ed75f
             if urlparse(abs_url).netloc == 'web-static.archive.org':
                 t.decompose()
                 srcset = []
