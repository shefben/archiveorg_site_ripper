--- conflicted
+++ resolved
@@ -132,140 +132,12 @@
 
 
 def make_archive_url(timestamp: str, original_url: str, raw: bool = False) -> str:
-<<<<<<< HEAD
     """Construct a Wayback Machine URL for the given timestamp and resource."""
     if raw:
         return f"{ARCHIVE_PREFIX}{timestamp}id_/{original_url}"
     return f"{ARCHIVE_PREFIX}{timestamp}/{original_url}"
-=======
-    suffix = 'id_/' if raw else ''
-    return f"{ARCHIVE_PREFIX}{timestamp}{suffix}{original_url}"
-
-
-def find_nearest_snapshot(original_url: str, timestamp: str) -> Optional[str]:
-    """Query the CDX API for the closest snapshot of the given URL."""
-    cdx = (
-        "https://web.archive.org/cdx/search/cdx?"\
-        f"url={original_url}&output=json&limit=1"\
-        f"&closest={timestamp}&filter=statuscode:200&fl=timestamp"
-    )
-    try:
-        resp = session.get(cdx)
-        resp.raise_for_status()
-        data = resp.json()
-        if len(data) > 1 and len(data[1]) > 0:
-            return str(data[1][0])
-    except Exception as e:
-        log(f"CDX lookup failed for {original_url}: {e}")
-    return None
-
-
-def rewrite_css(
-    text: str,
-    base_url: str,
-    asset_dir: str,
-    output_dir: str,
-    timestamp: str,
-    downloaded: set,
-    lock: threading.Lock,
-) -> str:
-    def repl_url(match):
-        url = match.group(1).strip().strip("'\"")
-        if url.startswith('data:'):
-            return match.group(0)
-        if url.startswith('/web/'):
-            archive_base = make_archive_url(timestamp, base_url)
-            abs_url = urljoin(archive_base, url)
-        else:
-            abs_url = urljoin(base_url, url)
-        if 'web.archive.org' in abs_url:
-            try:
-                _, abs_url = parse_archive_url(abs_url)
-            except ValueError:
-                return match.group(0)
-        if urlparse(abs_url).netloc == 'web-static.archive.org':
-            return match.group(0)
-        rel = process_asset(
-            abs_url,
-            asset_dir,
-            output_dir,
-            timestamp,
-            downloaded,
-            lock,
-        )
-        return f"url('{rel}')"
-
-    def repl_import(match):
-        url = match.group(1).strip().strip("'\"")
-        if url.startswith('data:'):
-            return match.group(0)
-        if url.startswith('/web/'):
-            archive_base = make_archive_url(timestamp, base_url)
-            abs_url = urljoin(archive_base, url)
-        else:
-            abs_url = urljoin(base_url, url)
-        if 'web.archive.org' in abs_url:
-            try:
-                _, abs_url = parse_archive_url(abs_url)
-            except ValueError:
-                return match.group(0)
-        if urlparse(abs_url).netloc == 'web-static.archive.org':
-            return match.group(0)
-        rel = process_asset(
-            abs_url,
-            asset_dir,
-            output_dir,
-            timestamp,
-            downloaded,
-            lock,
-        )
-        return f"@import url('{rel}')"
-
-    text = CSS_URL_RE.sub(repl_url, text)
-    text = CSS_IMPORT_RE.sub(repl_import, text)
-    return text
-
-
-def rewrite_js(
-    text: str,
-    base_url: str,
-    asset_dir: str,
-    output_dir: str,
-    timestamp: str,
-    downloaded: set,
-    lock: threading.Lock,
-) -> str:
-    def repl(match):
-        url = match.group(1)
-        if url.startswith('data:'):
-            return match.group(0)
-        if url.startswith('/web/'):
-            archive_base = make_archive_url(timestamp, base_url)
-            abs_url = urljoin(archive_base, url)
-        else:
-            abs_url = urljoin(base_url, url)
-        if 'web.archive.org' in abs_url:
-            try:
-                _, abs_url = parse_archive_url(abs_url)
-            except ValueError:
-                return match.group(0)
-        if urlparse(abs_url).netloc == 'web-static.archive.org':
-            return match.group(0)
-        rel = process_asset(
-            abs_url,
-            asset_dir,
-            output_dir,
-            timestamp,
-            downloaded,
-            lock,
-        )
-        quote = match.group(0)[0]
-        return f"{quote}{rel}{quote}"
-
-    return JS_URL_RE.sub(repl, text)
->>>>>>> 600be6ad
-
-
+
+  
 def find_nearest_snapshot(original_url: str, timestamp: str) -> Optional[str]:
     """Query the CDX API for the closest snapshot of the given URL."""
     cdx = (
