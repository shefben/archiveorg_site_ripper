--- conflicted
+++ resolved
@@ -8,12 +8,6 @@
 - Strips the Wayback toolbar and injected scripts
 - Removes archive.org comments from HTML, CSS and JavaScript
 - Rewrites asset and link paths to remove archive.org prefixes using relative locations when possible; each file is fetched using its own Wayback timestamp if present
-<<<<<<< HEAD
-- Removes `<script>` and `<link>` tags that load files from `web-static.archive.org`
-- Scans downloaded CSS and JavaScript for additional resources which are fetched and rewritten
-- Stores the main page with `.html` appended
-- Cleans the HTML before fetching assets so only referenced resources are saved
-=======
 - HTML, CSS and JavaScript files are downloaded using the `id_` form of the Wayback URL so the content is untouched by the archive
 - Removes `<script>` and `<link>` tags that load files from `web-static.archive.org`
 - Scans downloaded CSS and JavaScript for additional resources which are fetched and rewritten
@@ -22,7 +16,6 @@
 - Cleans the HTML before fetching assets so only referenced resources are saved
 - Verifies downloaded files by comparing hashes and retries on mismatch
 - No more than three connections are opened at once, regardless of requested concurrency
->>>>>>> 28a70aaf
 
 ## Requirements
 
